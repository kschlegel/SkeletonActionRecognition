--- conflicted
+++ resolved
@@ -272,11 +272,7 @@
             self.log("metrics/mAP", metrics["mAP"])
             self.mAP.reset()
 
-<<<<<<< HEAD
-        if len(self._max_metrics) > 0:
-=======
-        if self._max_metrics is not None and not self.trainer.sanity_checking:
->>>>>>> 2ed1bef1
+        if len(self._max_metrics) > 0 and not self.trainer.sanity_checking:
             for m in metrics.keys():
                 self._metric_lists[m].append(metrics[m])
                 if len(self._metric_lists[m]) > 5:
